# RMM 0.15.0 (Date TBD)

## New Features

- PR #375 Support out-of-band buffers in Python pickling
- PR #391 Add `get_default_resource_type`
- PR #396 Remove deprecated RMM APIs.

## Improvements

- PR #378 Use CMake `FetchContent` to obtain latest release of `cub` and `thrust`
- PR #377 A better way to fetch `spdlog`
- PR #372 Use CMake `FetchContent` to obtain `cnmem` instead of git submodule
- PR #382 Rely on NumPy arrays for out-of-band pickling
- PR #386 Add short commit to conda package name
- PR #401 Update `get_ipc_handle()` to use cuda driver API
- PR #404 Make all memory resources thread safe in Python
- PR #402 Install dependencies via rapids-build-env
- PR #405 Move doc customization scripts to Jenkins
<<<<<<< HEAD
- PR #427 Add DeviceBuffer.release() cdef method
=======
- PR #414 Add element-wise access for device_uvector
- PR #421 Capture thread id in logging and improve logger testing
>>>>>>> 4ffb6437

## Bug Fixes

- PR #400 Fix segfault in RANDOM_ALLOCATIONS_BENCH
- PR #383 Explicitly require NumPy
- PR #398 Fix missing head flag in merge_blocks (pool_memory_resource) and improve block class
- PR #403 Mark Cython `memory_resource_wrappers` `extern` as `nogil`
- PR #406 Sets Google Benchmark to a fixed version, v1.5.1.


# RMM 0.14.0 (Date TBD)

## New Features

- PR #317 Provide External Memory Management Plugin for Numba
- PR #362 Add spdlog as a dependency in the conda package
- PR #360 Support logging to stdout/stderr
- PR #341 Enable logging
- PR #343 Add in option to statically link against cudart
- PR #364 Added new uninitialized device vector type, `device_uvector`

## Improvements

- PR #369 Use CMake `FetchContent` to obtain `spdlog` instead of vendoring
- PR #366 Remove installation of extra test dependencies
- PR #354 Add CMake option for per-thread default stream
- PR #350 Add .clang-format file & format all files
- PR #358 Fix typo in `rmm_cupy_allocator` docstring
- PR #357 Add Docker 19 support to local gpuci build
- PR #365 Make .clang-format consistent with cuGRAPH and cuDF
- PR #371 Add docs build script to repository
- PR #363 Expose `memory_resources` in Python

## Bug Fixes

- PR #373 Fix build.sh
- PR #346 Add clearer exception message when RMM_LOG_FILE is unset
- PR #347 Mark rmmFinalizeWrapper nogil
- PR #348 Fix unintentional use of pool-managed resource.
- PR #367 Fix flake8 issues
- PR #368 Fix `clang-format` missing comma bug
- PR #370 Fix stream and mr use in `device_buffer` methods
- PR #379 Remove deprecated calls from synchronization.cpp
- PR #381 Remove test_benchmark.cpp from cmakelists
- PR #392 SPDLOG matches other header-only acquisition patterns


# RMM 0.13.0 (Date TBD)

## New Features

- PR #253 Add `frombytes` to convert `bytes`-like to `DeviceBuffer`
- PR #252 Add `__sizeof__` method to `DeviceBuffer`
- PR #258 Define pickling behavior for `DeviceBuffer`
- PR #261 Add `__bytes__` method to `DeviceBuffer`
- PR #262 Moved device memory resource files to `mr/device` directory
- PR #266 Drop `rmm.auto_device`
- PR #268 Add Cython/Python `copy_to_host` and `to_device`
- PR #272 Add `host_memory_resource`.
- PR #273 Moved device memory resource tests to `device/` directory.
- PR #274 Add `copy_from_host` method to `DeviceBuffer`
- PR #275 Add `copy_from_device` method to `DeviceBuffer`
- PR #283 Add random allocation benchmark.
- PR #287 Enabled CUDA CXX11 for unit tests.
- PR #292 Revamped RMM exceptions.
- PR #297 Use spdlog to implement `logging_resource_adaptor`.
- PR #303 Added replay benchmark.
- PR #319 Add `thread_safe_resource_adaptor` class.
- PR #314 New suballocator memory_resources.
- PR #330 Fixed incorrect name of `stream_free_blocks_` debug symbol.
- PR #331 Move to C++14 and deprecate legacy APIs.

## Improvements

- PR #246 Type `DeviceBuffer` arguments to `__cinit__`
- PR #249 Use `DeviceBuffer` in `device_array`
- PR #255 Add standard header to all Cython files
- PR #256 Cast through `uintptr_t` to `cudaStream_t`
- PR #254 Use `const void*` in `DeviceBuffer.__cinit__`
- PR #257 Mark Cython-exposed C++ functions that raise
- PR #269 Doc sync behavior in `copy_ptr_to_host`
- PR #278 Allocate a `bytes` object to fill up with RMM log data
- PR #280 Drop allocation/deallocation of `offset`
- PR #282 `DeviceBuffer` use default constructor for size=0
- PR #296 Use CuPy's `UnownedMemory` for RMM-backed allocations
- PR #310 Improve `device_buffer` allocation logic.
- PR #309 Sync default stream in `DeviceBuffer` constructor
- PR #326 Sync only on copy construction
- PR #308 Fix typo in README
- PR #334 Replace `rmm_allocator` for Thrust allocations
- PR #345 Remove stream synchronization from `device_scalar` constructor and `set_value`

## Bug Fixes

- PR #298 Remove RMM_CUDA_TRY from cuda_event_timer destructor
- PR #299 Fix assert condition blocking debug builds
- PR #300 Fix host mr_tests compile error
- PR #312 Fix libcudf compilation errors due to explicit defaulted device_buffer constructor.


# RMM 0.12.0 (04 Feb 2020)

## New Features

- PR #218 Add `_DevicePointer`
- PR #219 Add method to copy `device_buffer` back to host memory
- PR #222 Expose free and total memory in Python interface
- PR #235 Allow construction of `DeviceBuffer` with a `stream`

## Improvements

- PR #214 Add codeowners
- PR #226 Add some tests of the Python `DeviceBuffer`
- PR #233 Reuse the same `CUDA_HOME` logic from cuDF
- PR #234 Add missing `size_t` in `DeviceBuffer`
- PR #239 Cleanup `DeviceBuffer`'s `__cinit__`
- PR #242 Special case 0-size `DeviceBuffer` in `tobytes`
- PR #244 Explicitly force `DeviceBuffer.size` to an `int`
- PR #247 Simplify casting in `tobytes` and other cleanup

## Bug Fixes

- PR #215 Catch polymorphic exceptions by reference instead of by value
- PR #221 Fix segfault calling rmmGetInfo when uninitialized
- PR #225 Avoid invoking Python operations in c_free
- PR #230 Fix duplicate symbol issues with `copy_to_host`
- PR #232 Move `copy_to_host` doc back to header file


# RMM 0.11.0 (11 Dec 2019)

## New Features

- PR #106 Added multi-GPU initialization
- PR #167 Added value setter to `device_scalar`
- PR #163 Add Cython bindings to `device_buffer`
- PR #177 Add `__cuda_array_interface__` to `DeviceBuffer`
- PR #198 Add `rmm.rmm_cupy_allocator()`

## Improvements

- PR #161 Use `std::atexit` to finalize RMM after Python interpreter shutdown
- PR #165 Align memory resource allocation sizes to 8-byte
- PR #171 Change public API of RMM to only expose `reinitialize(...)`
- PR #175 Drop `cython` from run requirements
- PR #169 Explicit stream argument for device_buffer methods
- PR #186 Add nbytes and len to DeviceBuffer
- PR #188 Require kwargs in `DeviceBuffer`'s constructor
- PR #194 Drop unused imports from `device_buffer.pyx`
- PR #196 Remove unused CUDA conda labels
- PR #200 Simplify DeviceBuffer methods

## Bug Fixes

- PR #174 Make `device_buffer` default ctor explicit to work around type_dispatcher issue in libcudf.
- PR #170 Always build librmm and rmm, but conditionally upload based on CUDA / Python version
- PR #182 Prefix `DeviceBuffer`'s C functions
- PR #189 Drop `__reduce__` from `DeviceBuffer`
- PR #193 Remove thrown exception from `rmm_allocator::deallocate`
- PR #224 Slice the CSV log before converting to bytes


# RMM 0.10.0 (16 Oct 2019)

## New Features

- PR #99 Added `device_buffer` class
- PR #133 Added `device_scalar` class

## Improvements

- PR #123 Remove driver install from ci scripts
- PR #131 Use YYMMDD tag in nightly build
- PR #137 Replace CFFI python bindings with Cython
- PR #127 Use Memory Resource classes for allocations

## Bug Fixes

- PR #107 Fix local build generated file ownerships
- PR #110 Fix Skip Test Functionality
- PR #125 Fixed order of private variables in LogIt
- PR #139 Expose `_make_finalizer` python API needed by cuDF
- PR #142 Fix ignored exceptions in Cython
- PR #146 Fix rmmFinalize() not freeing memory pools
- PR #149 Force finalization of RMM objects before RMM is finalized (Python)
- PR #154 Set ptr to 0 on rmm::alloc error
- PR #157 Check if initialized before freeing for Numba finalizer and use `weakref` instead of `atexit`


# RMM 0.9.0 (21 Aug 2019)

## New Features

- PR #96 Added `device_memory_resource` for beginning of overhaul of RMM design
- PR #103 Add and use unified build script

## Improvements

- PR #111 Streamline CUDA_REL environment variable
- PR #113 Handle ucp.BufferRegion objects in auto_device

## Bug Fixes

   ...


# RMM 0.8.0 (27 June 2019)

## New Features

- PR #95 Add skip test functionality to build.sh

## Improvements

   ...

## Bug Fixes

- PR #92 Update docs version


# RMM 0.7.0 (10 May 2019)

## New Features

- PR #67 Add random_allocate microbenchmark in tests/performance
- PR #70 Create conda environments and conda recipes
- PR #77 Add local build script to mimic gpuCI
- PR #80 Add build script for docs

## Improvements

- PR #76 Add cudatoolkit conda dependency
- PR #84 Use latest release version in update-version CI script
- PR #90 Avoid using c++14 auto return type for thrust_rmm_allocator.h

## Bug Fixes

- PR #68 Fix signed/unsigned mismatch in random_allocate benchmark
- PR #74 Fix rmm conda recipe librmm version pinning
- PR #72 Remove unnecessary _BSD_SOURCE define in random_allocate.cpp


# RMM 0.6.0 (18 Mar 2019)

## New Features

- PR #43 Add gpuCI build & test scripts
- PR #44 Added API to query whether RMM is initialized and with what options.
- PR #60 Default to CXX11_ABI=ON

## Improvements

## Bug Fixes

- PR #58 Eliminate unreliable check for change in available memory in test
- PR #49 Fix pep8 style errors detected by flake8


# RMM 0.5.0 (28 Jan 2019)

## New Features

- PR #2 Added CUDA Managed Memory allocation mode

## Improvements

- PR #12 Enable building RMM as a submodule
- PR #13 CMake: Added CXX11ABI option and removed Travis references
- PR #16 CMake: Added PARALLEL_LEVEL environment variable handling for GTest build parallelism (matches cuDF)
- PR #17 Update README with v0.5 changes including Managed Memory support

## Bug Fixes

- PR #10 Change cnmem submodule URL to use https
- PR #15 Temporarily disable hanging AllocateTB test for managed memory
- PR #28 Fix invalid reference to local stack variable in `rmm::exec_policy`


# RMM 0.4.0 (20 Dec 2018)

## New Features

- PR #1 Spun off RMM from cuDF into its own repository.

## Improvements

- CUDF PR #472 RMM: Created centralized rmm::device_vector alias and rmm::exec_policy
- CUDF PR #465 Added templated C++ API for RMM to avoid explicit cast to `void**`

## Bug Fixes


RMM was initially implemented as part of cuDF, so we include the relevant changelog history below.

# cuDF 0.3.0 (23 Nov 2018)

## New Features

- PR #336 CSV Reader string support

## Improvements

- CUDF PR #333 Add Rapids Memory Manager documentation
- CUDF PR #321 Rapids Memory Manager adds file/line location logging and convenience macros

## Bug Fixes


# cuDF 0.2.0 and cuDF 0.1.0

These were initial releases of cuDF based on previously separate pyGDF and libGDF libraries. RMM was initially implemented as part of libGDF.<|MERGE_RESOLUTION|>--- conflicted
+++ resolved
@@ -17,12 +17,9 @@
 - PR #404 Make all memory resources thread safe in Python
 - PR #402 Install dependencies via rapids-build-env
 - PR #405 Move doc customization scripts to Jenkins
-<<<<<<< HEAD
 - PR #427 Add DeviceBuffer.release() cdef method
-=======
 - PR #414 Add element-wise access for device_uvector
 - PR #421 Capture thread id in logging and improve logger testing
->>>>>>> 4ffb6437
 
 ## Bug Fixes
 
